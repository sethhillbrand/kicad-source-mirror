--- conflicted
+++ resolved
@@ -392,13 +392,9 @@
     if( parent->GetShowElectricalType() )
         show_opts |= PIN_DRAW_ELECTRICAL_TYPE_NAME;
 
-<<<<<<< HEAD
-    void* showOptions = (void*) show_opts;
-=======
     // In LIB_PIN::Draw() a void* parameter used as flag to pass show_opts.
     // Build it:
     void* showOptions = reinterpret_cast<void*>( show_opts );
->>>>>>> d3af42d5
 
     // Erase pin in old position
     if( aErase )
@@ -480,13 +476,9 @@
             if( GetShowElectricalType() )
                 show_opts |= PIN_DRAW_ELECTRICAL_TYPE_NAME;
 
-<<<<<<< HEAD
-            void* showOptions = (void*) show_opts;
-=======
             // In LIB_PIN::Draw() a void* parameter used as flag to pass show_opts.
             // Build it:
             void* showOptions = reinterpret_cast<void*>( show_opts );
->>>>>>> d3af42d5
 
             pin->Draw( m_canvas, DC, wxPoint( 0, 0 ), UNSPECIFIED_COLOR, GR_COPY,
                        showOptions, DefaultTransform );
