--- conflicted
+++ resolved
@@ -1,9 +1,5 @@
 ///////////////////////////////////////////////////////////////////////////
-<<<<<<< HEAD
-// C++ code generated with wxFormBuilder (version Oct  8 2012)
-=======
-// C++ code generated with wxFormBuilder (version Jun  5 2014)
->>>>>>> 0cf334a0
+// C++ code generated with wxFormBuilder (version Jun  6 2014)
 // http://www.wxformbuilder.org/
 //
 // PLEASE DO "NOT" EDIT THIS FILE!
@@ -242,81 +238,17 @@
 	fieldDefaultValueTextCtrl = new wxTextCtrl( m_panel2, wxID_ANY, wxEmptyString, wxDefaultPosition, wxDefaultSize, 0 );
 	fieldSizer->Add( fieldDefaultValueTextCtrl, 0, wxBOTTOM|wxEXPAND|wxLEFT|wxRIGHT, 5 );
 	
-<<<<<<< HEAD
 	fieldVisibleCheckbox = new wxCheckBox( m_panel2, wxID_ANY, _("Visible"), wxDefaultPosition, wxDefaultSize, 0 );
 	fieldSizer->Add( fieldVisibleCheckbox, 0, wxALL, 5 );
-=======
-	m_fieldName1 = new wxTextCtrl( m_panel2, wxID_ANY, wxEmptyString, wxDefaultPosition, wxDefaultSize, 0 );
-	m_fieldName1->SetMaxLength( 0 ); 
-	fgSizer2->Add( m_fieldName1, 0, wxALIGN_CENTER_VERTICAL|wxALL|wxEXPAND, 3 );
->>>>>>> 0cf334a0
-	
-	
-<<<<<<< HEAD
+	
+	
 	bSizer6->Add( fieldSizer, 1, wxEXPAND, 5 );
-=======
-	m_fieldName2 = new wxTextCtrl( m_panel2, wxID_ANY, wxEmptyString, wxDefaultPosition, wxDefaultSize, 0 );
-	m_fieldName2->SetMaxLength( 0 ); 
-	fgSizer2->Add( m_fieldName2, 0, wxALIGN_CENTER_VERTICAL|wxALL|wxEXPAND, 3 );
->>>>>>> 0cf334a0
 	
 	addFieldButton = new wxButton( m_panel2, wxID_ADD_FIELD, _("Add"), wxDefaultPosition, wxDefaultSize, 0 );
 	bSizer6->Add( addFieldButton, 0, wxALL|wxEXPAND, 5 );
 	
-<<<<<<< HEAD
 	deleteFieldButton = new wxButton( m_panel2, wxID_DELETE_FIELD, _("Delete"), wxDefaultPosition, wxDefaultSize, 0 );
 	bSizer6->Add( deleteFieldButton, 0, wxALL|wxEXPAND, 5 );
-=======
-	m_fieldName3 = new wxTextCtrl( m_panel2, wxID_ANY, wxEmptyString, wxDefaultPosition, wxDefaultSize, 0 );
-	m_fieldName3->SetMaxLength( 0 ); 
-	fgSizer2->Add( m_fieldName3, 0, wxALIGN_CENTER_VERTICAL|wxALL|wxEXPAND, 3 );
-	
-	m_staticText18 = new wxStaticText( m_panel2, wxID_ANY, _("Custom field 4"), wxDefaultPosition, wxDefaultSize, 0 );
-	m_staticText18->Wrap( -1 );
-	fgSizer2->Add( m_staticText18, 0, wxALIGN_CENTER_VERTICAL|wxALIGN_RIGHT|wxALL, 3 );
-	
-	m_fieldName4 = new wxTextCtrl( m_panel2, wxID_ANY, wxEmptyString, wxDefaultPosition, wxDefaultSize, 0 );
-	m_fieldName4->SetMaxLength( 0 ); 
-	fgSizer2->Add( m_fieldName4, 0, wxALIGN_CENTER_VERTICAL|wxALL|wxEXPAND, 3 );
-	
-	m_staticText19 = new wxStaticText( m_panel2, wxID_ANY, _("Custom field 5"), wxDefaultPosition, wxDefaultSize, 0 );
-	m_staticText19->Wrap( -1 );
-	fgSizer2->Add( m_staticText19, 0, wxALIGN_CENTER_VERTICAL|wxALIGN_RIGHT|wxALL, 3 );
-	
-	m_fieldName5 = new wxTextCtrl( m_panel2, wxID_ANY, wxEmptyString, wxDefaultPosition, wxDefaultSize, 0 );
-	m_fieldName5->SetMaxLength( 0 ); 
-	fgSizer2->Add( m_fieldName5, 0, wxALIGN_CENTER_VERTICAL|wxALL|wxEXPAND, 3 );
-	
-	m_staticText20 = new wxStaticText( m_panel2, wxID_ANY, _("Custom field 6"), wxDefaultPosition, wxDefaultSize, 0 );
-	m_staticText20->Wrap( -1 );
-	fgSizer2->Add( m_staticText20, 0, wxALIGN_CENTER_VERTICAL|wxALIGN_RIGHT|wxALL, 3 );
-	
-	m_fieldName6 = new wxTextCtrl( m_panel2, wxID_ANY, wxEmptyString, wxDefaultPosition, wxDefaultSize, 0 );
-	m_fieldName6->SetMaxLength( 0 ); 
-	fgSizer2->Add( m_fieldName6, 0, wxALIGN_CENTER_VERTICAL|wxALL|wxEXPAND, 3 );
-	
-	m_staticText21 = new wxStaticText( m_panel2, wxID_ANY, _("Custom field 7"), wxDefaultPosition, wxDefaultSize, 0 );
-	m_staticText21->Wrap( -1 );
-	fgSizer2->Add( m_staticText21, 0, wxALIGN_CENTER_VERTICAL|wxALIGN_RIGHT|wxALL, 3 );
-	
-	m_fieldName7 = new wxTextCtrl( m_panel2, wxID_ANY, wxEmptyString, wxDefaultPosition, wxDefaultSize, 0 );
-	m_fieldName7->SetMaxLength( 0 ); 
-	fgSizer2->Add( m_fieldName7, 0, wxALIGN_CENTER_VERTICAL|wxALL|wxEXPAND, 3 );
-	
-	m_staticText22 = new wxStaticText( m_panel2, wxID_ANY, _("Custom field 8"), wxDefaultPosition, wxDefaultSize, 0 );
-	m_staticText22->Wrap( -1 );
-	fgSizer2->Add( m_staticText22, 0, wxALIGN_CENTER_VERTICAL|wxALIGN_RIGHT|wxALL, 3 );
-	
-	m_fieldName8 = new wxTextCtrl( m_panel2, wxID_ANY, wxEmptyString, wxDefaultPosition, wxDefaultSize, 0 );
-	m_fieldName8->SetMaxLength( 0 ); 
-	fgSizer2->Add( m_fieldName8, 0, wxALIGN_CENTER_VERTICAL|wxALL|wxEXPAND, 3 );
-	
-	
-	bSizer7->Add( fgSizer2, 1, wxALIGN_CENTER|wxEXPAND, 5 );
-	
-	
-	bSizer6->Add( bSizer7, 1, wxALL|wxEXPAND, 12 );
->>>>>>> 0cf334a0
 	
 	
 	m_panel2->SetSizer( bSizer6 );
