/*
 * This program source code file is part of KiCad, a free EDA CAD application.
 *
<<<<<<< HEAD
 * Copyright (C) 2004-2015 Jean-Pierre Charras, jp.charras at wanadoo.fr
=======
 * Copyright (C) 2004-2016 Jean-Pierre Charras, jp.charras at wanadoo.fr
>>>>>>> d3af42d5
 * Copyright (C) 2008-2016 Wayne Stambaugh <stambaughw@verizon.net>
 * Copyright (C) 2004-2016 KiCad Developers, see AUTHORS.txt for contributors.
 *
 * This program is free software; you can redistribute it and/or
 * modify it under the terms of the GNU General Public License
 * as published by the Free Software Foundation; either version 2
 * of the License, or (at your option) any later version.
 *
 * This program is distributed in the hope that it will be useful,
 * but WITHOUT ANY WARRANTY; without even the implied warranty of
 * MERCHANTABILITY or FITNESS FOR A PARTICULAR PURPOSE.  See the
 * GNU General Public License for more details.
 *
 * You should have received a copy of the GNU General Public License
 * along with this program; if not, you may find one here:
 * http://www.gnu.org/licenses/old-licenses/gpl-2.0.html
 * or you may search the http://www.gnu.org website for the version 2 license,
 * or you may write to the Free Software Foundation, Inc.,
 * 51 Franklin Street, Fifth Floor, Boston, MA  02110-1301, USA
 */

/**
 * @file class_library.cpp
 */

#include <fctsys.h>
#include <kiface_i.h>
#include <gr_basic.h>
#include <macros.h>
#include <kicad_string.h>
#include <gestfich.h>
#include <eda_doc.h>
#include <wxstruct.h>
#include <richio.h>
#include <config_params.h>
#include <wildcards_and_files_ext.h>
#include <project_rescue.h>

#include <general.h>
#include <class_library.h>
#include <sch_legacy_plugin.h>

#include <wx/tokenzr.h>
#include <wx/regex.h>

#define DUPLICATE_NAME_MSG  \
    _(  "Library '%s' has duplicate entry name '%s'.\n" \
        "This may cause some unexpected behavior when loading components into a schematic." )


PART_LIB::PART_LIB( int aType, const wxString& aFileName ) :
    // start @ != 0 so each additional library added
    // is immediately detectable, zero would not be.
    m_mod_hash( PART_LIBS::s_modify_generation )
{
    type = aType;
    isModified = false;
    timeStamp = 0;
    isCache = false;
    timeStamp = wxDateTime::Now();
    versionMajor = 0;       // Will be updated after reading the lib file
    versionMinor = 0;       // Will be updated after reading the lib file

    fileName = aFileName;

    if( !fileName.IsOk() )
        fileName = "unnamed.lib";
}


PART_LIB::~PART_LIB()
{
    // When the library is destroyed, all of the alias objects on the heap should be deleted.
    for( LIB_ALIAS_MAP::iterator it = m_amap.begin();  it != m_amap.end();  ++it )
    {
        wxLogTrace( traceSchLibMem, "Removing alias %s from library %s.",
                    GetChars( it->second->GetName() ), GetChars( GetLogicalName() ) );
        LIB_PART* part = it->second->GetPart();
        LIB_ALIAS* alias = it->second;
        delete alias;

        // When the last alias of a part is destroyed, the part is no longer required and it
        // too is destroyed.
        if( part && part->GetAliasCount() == 0 )
            delete part;
    }

    m_amap.clear();
}


void PART_LIB::GetAliasNames( wxArrayString& aNames )
{
    for( LIB_ALIAS_MAP::iterator it = m_amap.begin();  it!=m_amap.end();  it++ )
    {
        aNames.Add( (*it).first );
    }

    aNames.Sort();
}


void PART_LIB::GetEntryTypePowerNames( wxArrayString& aNames )
{
    for( LIB_ALIAS_MAP::iterator it = m_amap.begin();  it!=m_amap.end();  it++ )
    {
        LIB_ALIAS* alias = it->second;
        LIB_PART* root = alias->GetPart();

        if( !root || !root->IsPower() )
            continue;

        aNames.Add( (*it).first );
    }

    aNames.Sort();
}


LIB_ALIAS* PART_LIB::FindAlias( const wxString& aName )
{
    LIB_ALIAS_MAP::iterator it = m_amap.find( aName );

    if( it != m_amap.end() )
        return it->second;

    return NULL;
}


LIB_PART* PART_LIB::FindPart( const wxString& aName )
{
#if 0 && defined(DEBUG)
    if( !aName.Cmp( "TI_STELLARIS_BOOSTERPACK" ) )
    {
        int breakhere = 1;
        (void) breakhere;
    }
#endif

    if( LIB_ALIAS* alias = FindAlias( aName ) )
    {
        return alias->GetPart();
    }

    return NULL;
}


bool PART_LIB::HasPowerParts()
{
    // return true if at least one power part is found in lib
    for( LIB_ALIAS_MAP::iterator it = m_amap.begin();  it!=m_amap.end();  it++ )
    {
        LIB_ALIAS* alias = it->second;
        LIB_PART* root = alias->GetPart();

        if( root && root->IsPower() )
            return true;
    }

    return false;
}


bool PART_LIB::AddAlias( LIB_ALIAS* aAlias )
{
    wxASSERT( aAlias );

#if defined(DEBUG) && 0
    if( !aAlias->GetName().Cmp( "TI_STELLARIS_BOOSTERPACK" ) )
    {
        int breakhere = 1;
        (void) breakhere;
    }
#endif

    LIB_ALIAS_MAP::iterator it = m_amap.find( aAlias->GetName() );

    if( it != m_amap.end() )
    {
        wxString msg;

        msg.Printf( _( "Cannot add duplicate alias '%s' to library '%s'." ),
                    GetChars( aAlias->GetName() ),
                    GetChars( fileName.GetName() ) );
        return false;
    }

    wxString name = aAlias->GetName();

    m_amap[ name ] = aAlias;
    isModified = true;
    ++m_mod_hash;

    return true;
}


void PART_LIB::AddPart( LIB_PART* aPart )
{
    // add a clone, not the caller's copy
    LIB_PART* my_part = new LIB_PART( *aPart );

    for( size_t i = 0; i < my_part->m_aliases.size(); i++ )
    {
        wxString aliasname = my_part->m_aliases[i]->GetName();

        if( LIB_ALIAS* alias = FindAlias( aliasname ) )
            RemoveAlias( alias );

        m_amap[ aliasname ] = my_part->m_aliases[i];
    }

    isModified = true;
    ++m_mod_hash;
}


LIB_ALIAS* PART_LIB::RemoveAlias( LIB_ALIAS* aEntry )
{
    wxCHECK_MSG( aEntry != NULL, NULL, "NULL pointer cannot be removed from library." );

    LIB_ALIAS_MAP::iterator it = m_amap.find( aEntry->GetName() );

    if( it == m_amap.end() )
        return NULL;

    // If the entry pointer doesn't match the name it is mapped to in the library, we
    // have done something terribly wrong.
    wxCHECK_MSG( *it->second == aEntry, NULL,
                 "Pointer mismatch while attempting to remove entry <" +
                 aEntry->GetName() + "> from library <" + GetName() +  ">." );

    LIB_ALIAS*  alias = aEntry;
    LIB_PART*   part = alias->GetPart();

    alias = part->RemoveAlias( alias );

    if( !alias )
    {
        delete part;

        if( m_amap.size() > 1 )
        {
            LIB_ALIAS_MAP::iterator next = it;
            next++;

            if( next == m_amap.end() )
                next = m_amap.begin();

            alias = next->second;
        }
    }

    m_amap.erase( it );
    isModified = true;
    ++m_mod_hash;
    return alias;
}


LIB_PART* PART_LIB::ReplacePart( LIB_PART* aOldPart, LIB_PART* aNewPart )
{
    wxASSERT( aOldPart != NULL );
    wxASSERT( aNewPart != NULL );

    /* Remove the old root component.  The component will automatically be deleted
     * when all it's aliases are deleted.  Do not place any code that accesses
     * aOldPart inside this loop that gets evaluated after the last alias is
     * removed in RemoveAlias().  Failure to heed this warning will result in a
     * segfault.
     */
    size_t i = aOldPart->m_aliases.size();

    while( i > 0 )
    {
        i -= 1;
        RemoveAlias( aOldPart->m_aliases[ i ] );
    }

    LIB_PART* my_part = new LIB_PART( *aNewPart, this );

    // Add new aliases to library alias map.
    for( i = 0; i < my_part->m_aliases.size(); i++ )
    {
        wxString aname = my_part->m_aliases[ i ]->GetName();
        m_amap[ aname ] = my_part->m_aliases[ i ];
    }

    isModified = true;
    ++m_mod_hash;
    return my_part;
}


bool PART_LIB::Load( wxString& aErrorMsg )
{
    if( fileName.GetFullPath().IsEmpty() )
    {
        aErrorMsg = _( "The component library file name is not set." );
        return false;
    }

    FILE* file = wxFopen( fileName.GetFullPath(), "rt" );

    if( file == NULL )
    {
        aErrorMsg = _( "The file could not be opened." );
        return false;
    }

    FILE_LINE_READER reader( file, fileName.GetFullPath() );

    if( !reader.ReadLine() )
    {
        aErrorMsg = _( "The file is empty!" );
        return false;
    }

    // There is no header if this is a symbol library.
    if( type == LIBRARY_TYPE_EESCHEMA )
    {
        char* line = reader.Line();

        header = FROM_UTF8( line );

        wxStringTokenizer tkn( header );

        /*
         * The file header (first line) in library versions 2.0 and lower
         * apparently started with EESchema-LIB.  Sometime after 2.0, it
         * was changed to EESchema-LIBRARY.  Therefore, the test for
         * EESchema-LIB will work in both cases.  Don't change this unless
         * backwards compatibility is no longer required.
         */
        if( !tkn.HasMoreTokens()
            || !tkn.GetNextToken().Upper().StartsWith( "EESCHEMA-LIB" ) )
        {
            aErrorMsg = _( "The file is NOT an Eeschema library!" );
            return false;
        }

        if( !tkn.HasMoreTokens() )
        {
            aErrorMsg = _( "The file header is missing version and time stamp information." );
            return false;
        }

        if( tkn.GetNextToken() != "Version" || !tkn.HasMoreTokens() )
        {
            aErrorMsg = "The file header version information is invalid.";
            return false;
        }

        long major, minor;
        wxStringTokenizer vers( tkn.GetNextToken(), "." );

        if( !vers.HasMoreTokens() || !vers.GetNextToken().ToLong( &major )
            || major < 1L || !vers.HasMoreTokens()
            || !vers.GetNextToken().ToLong( & minor ) || minor < 0L
            || minor > 99 )
        {
#if 0       // Note for developers:
            // Not sure this warning is very useful: old designs *must* be always loadable
            wxLogWarning(
                "The component library '%s' header version "
                "number is invalid.\n\nIn future versions of Eeschema this library may not "
                "load correctly.  To resolve this problem open the library in the library "
                "editor and save it.  If this library is the project cache library, save "
                "the current schematic.",
                GetChars( GetName() ) );
#endif
        }
        else
        {
            versionMajor = (int) major;
            versionMinor = (int) minor;
        }
    }

    while( reader.ReadLine() )
    {
        char * line = reader.Line();

        if( type == LIBRARY_TYPE_EESCHEMA && strncasecmp( line, "$HEADER", 7 ) == 0 )
        {
            if( !LoadHeader( reader ) )
            {
                aErrorMsg = _( "An error occurred attempting to read the header." );
                return false;
            }

            continue;
        }

        wxString msg;

        if( strncasecmp( line, "DEF", 3 ) == 0 )
        {
            // Read one DEF/ENDDEF part entry from library:
            LIB_PART* part = new LIB_PART( wxEmptyString, this );

            if( part->Load( reader, msg ) )
            {
                // Check for duplicate entry names and warn the user about
                // the potential conflict.
                if( FindAlias( part->GetName() ) != NULL )
                {
                    wxLogWarning( DUPLICATE_NAME_MSG,
                                  GetChars( fileName.GetName() ),
                                  GetChars( part->GetName() ) );
                }

                LoadAliases( part );
            }
            else
            {
                wxLogWarning( _( "Library '%s' component load error %s." ),
                              GetChars( fileName.GetName() ),
                              GetChars( msg ) );
                msg.Clear();
                delete part;
            }
        }
    }

    ++m_mod_hash;

    return true;
}


void PART_LIB::LoadAliases( LIB_PART* aPart )
{
    wxCHECK_RET( aPart, "Cannot load aliases of NULL part.  Bad programmer!" );

    for( size_t i = 0; i < aPart->m_aliases.size(); i++ )
    {
        if( FindAlias( aPart->m_aliases[i]->GetName() ) != NULL )
        {
            wxLogError( DUPLICATE_NAME_MSG,
                        GetChars( fileName.GetName() ),
                        GetChars( aPart->m_aliases[i]->GetName() ) );
        }

        wxString aname = aPart->m_aliases[i]->GetName();
        m_amap[ aname ] = aPart->m_aliases[i];
    }
}


bool PART_LIB::LoadHeader( LINE_READER& aLineReader )
{
    char* line, * text, * data;

    while( aLineReader.ReadLine() )
    {
        line = (char*) aLineReader;

        text = strtok( line, " \t\r\n" );
        data = strtok( NULL, " \t\r\n" );

        if( strcasecmp( text, "TimeStamp" ) == 0 )
            timeStamp = atol( data );

        if( strcasecmp( text, "$ENDHEADER" ) == 0 )
            return true;
    }

    return false;
}


bool PART_LIB::LoadDocs( wxString& aErrorMsg )
{
    int        lineNumber = 0;
    char       line[8000], * name, * text;
    LIB_ALIAS* entry;
    FILE*      file;
    wxFileName fn = fileName;

    fn.SetExt( DOC_EXT );

    file = wxFopen( fn.GetFullPath(), "rt" );

    if( file == NULL )
    {
        aErrorMsg.Printf( _( "Could not open component document library file '%s'." ),
                          GetChars( fn.GetFullPath() ) );
        return false;
    }

    if( GetLine( file, line, &lineNumber, sizeof(line) ) == NULL )
    {
        aErrorMsg.Printf( _( "Part document library file '%s' is empty." ),
                          GetChars( fn.GetFullPath() ) );
        fclose( file );
        return false;
    }

    if( strncasecmp( line, DOCFILE_IDENT, 10 ) != 0 )
    {
        aErrorMsg.Printf( _( "File '%s' is not a valid component library document file." ),
                          GetChars( fn.GetFullPath() ) );
        fclose( file );
        return false;
    }

    while( GetLine( file, line, &lineNumber, sizeof(line) ) )
    {
        if( strncmp( line, "$CMP", 4 ) != 0 )
        {
            aErrorMsg.Printf( "$CMP command expected in line %d, aborted.", lineNumber );
            fclose( file );
            return false;
        }

        // Read one $CMP/$ENDCMP part entry from library:
        name = strtok( line + 5, "\n\r" );

        wxString cmpname = FROM_UTF8( name );

        entry = FindAlias( cmpname );

        while( GetLine( file, line, &lineNumber, sizeof(line) ) )
        {
            if( strncmp( line, "$ENDCMP", 7 ) == 0 )
                break;

            text = strtok( line + 2, "\n\r" );

            if( entry )
            {
                switch( line[0] )
                {
                case 'D':
                    entry->SetDescription( FROM_UTF8( text ) );
                    break;

                case 'K':
                    entry->SetKeyWords( FROM_UTF8( text ) );
                    break;

                case 'F':
                    entry->SetDocFileName( FROM_UTF8( text ) );
                    break;
                }
            }
        }
    }

    fclose( file );
    return true;
}


bool PART_LIB::Save( OUTPUTFORMATTER& aFormatter )
{
    if( isModified )
    {
        timeStamp = GetNewTimeStamp();
        isModified = false;
    }

    bool success = true;

    try
    {
        SaveHeader( aFormatter );

        for( LIB_ALIAS_MAP::iterator it=m_amap.begin();  it!=m_amap.end();  it++ )
        {
            if( !it->second->IsRoot() )
                continue;

            it->second->GetPart()->Save( aFormatter );
        }

        aFormatter.Print( 0, "#\n#End Library\n" );
    }
    catch( const IO_ERROR& )
    {
        success = false;
    }

    return success;
}


bool PART_LIB::SaveDocs( OUTPUTFORMATTER& aFormatter )
{
    bool success = true;

    try
    {
        aFormatter.Print( 0, "%s\n", DOCFILE_IDENT );

        for( LIB_ALIAS_MAP::iterator it=m_amap.begin();  it!=m_amap.end();  it++ )
        {
            if( !it->second->SaveDoc( aFormatter ) )
                success = false;
        }

        aFormatter.Print( 0, "#\n#End Doc Library\n" );
    }
    catch( const IO_ERROR& )
    {
        success = false;
    }

    return success;
}


bool PART_LIB::SaveHeader( OUTPUTFORMATTER& aFormatter )
{
    aFormatter.Print( 0, "%s %d.%d\n", LIBFILE_IDENT,
                      LIB_VERSION_MAJOR, LIB_VERSION_MINOR );

    aFormatter.Print( 0, "#encoding utf-8\n");

#if 0
    aFormatter.Print( 0, "$HEADER\n" );
    aFormatter.Print( 0, "TimeStamp %8.8lX\n", m_TimeStamp );
    aFormatter.Print( 0, "Parts %d\n", m_amap.size() );
    aFormatter.Print( 0, "$ENDHEADER\n" ) != 1 );
#endif

    return true;
}


PART_LIB* PART_LIB::LoadLibrary( const wxString& aFileName ) throw( IO_ERROR, boost::bad_pointer )
{
    std::unique_ptr<PART_LIB> lib( new PART_LIB( LIBRARY_TYPE_EESCHEMA, aFileName ) );

    wxBusyCursor ShowWait;  // Do we want UI elements in PART_LIB?

    wxString errorMsg;

#ifdef KICAD_USE_SCH_IO_MANAGER
    SCH_PLUGIN::SCH_PLUGIN_RELEASER pi( SCH_IO_MGR::FindPlugin( SCH_IO_MGR::SCH_LEGACY ) );

    wxArrayString tmp;

    pi->EnumerateSymbolLib( tmp, aFileName );
    pi->TransferCache( *lib.get() );
#else
    if( !lib->Load( errorMsg ) )
        THROW_IO_ERROR( errorMsg );

    if( USE_OLD_DOC_FILE_FORMAT( lib->versionMajor, lib->versionMinor ) )
    {
#if 1
        // not fatal if error here.
        lib->LoadDocs( errorMsg );
#else
        if( !lib->LoadDocs( errorMsg ) )
            THROW_IO_ERROR( errorMsg );
#endif
    }
#endif

    PART_LIB* ret = lib.release();

    return ret;
}


PART_LIB* PART_LIBS::AddLibrary( const wxString& aFileName ) throw( IO_ERROR, boost::bad_pointer )
{
    PART_LIB* lib;

    wxFileName fn = aFileName;
    // Don't reload the library if it is already loaded.
    lib = FindLibrary( fn.GetName() );

    if( lib )
        return lib;

    lib = PART_LIB::LoadLibrary( aFileName );

    push_back( lib );

    return lib;
}


PART_LIB* PART_LIBS::AddLibrary( const wxString& aFileName, PART_LIBS::iterator& aIterator )
    throw( IO_ERROR, boost::bad_pointer )
{
    // Don't reload the library if it is already loaded.
    wxFileName fn( aFileName );
    PART_LIB* lib = FindLibrary( fn.GetName() );

    if( lib )
        return lib;

    lib = PART_LIB::LoadLibrary( aFileName );

    if( aIterator >= begin() && aIterator < end() )
        insert( aIterator, lib );
    else
        push_back( lib );

    return lib;
}


PART_LIB* PART_LIBS::FindLibrary( const wxString& aName )
{
    for( PART_LIBS::iterator it = begin();  it!=end();  ++it )
    {
        if( it->GetName() == aName )
            return &*it;
    }

    return NULL;
}


wxArrayString PART_LIBS::GetLibraryNames( bool aSorted )
{
    wxArrayString cacheNames;
    wxArrayString names;

    for( PART_LIB& lib : *this )
    {
        if( lib.IsCache() && aSorted )
            cacheNames.Add( lib.GetName() );
        else
            names.Add( lib.GetName() );
    }

    // Even sorted, the cache library is always at the end of the list.
    if( aSorted )
        names.Sort();

    for( unsigned int i = 0; i<cacheNames.Count(); i++ )
        names.Add( cacheNames.Item( i ) );

    return names;
}


LIB_PART* PART_LIBS::FindLibPart( const wxString& aPartName, const wxString& aLibraryName )
{
    LIB_PART* part = NULL;

    for( PART_LIB& lib : *this )
    {
        if( !aLibraryName.IsEmpty() && lib.GetName() != aLibraryName )
            continue;

        part = lib.FindPart( aPartName );

        if( part )
            break;
    }

    return part;
}


LIB_ALIAS* PART_LIBS::FindLibraryAlias( const wxString& aEntryName, const wxString& aLibraryName )
{
    LIB_ALIAS* entry = NULL;

    for( PART_LIB& lib : *this )
    {
        if( !!aLibraryName && lib.GetName() != aLibraryName )
            continue;

        entry = lib.FindAlias( aEntryName );

        if( entry )
            break;
    }

    return entry;
}


/* searches all libraries in the list for an entry, using a case insensitive comparison.
 * Used to find an entry, when the normal (case sensitive) search fails.
  */
void PART_LIBS::FindLibraryNearEntries( std::vector<LIB_ALIAS*>& aCandidates,
                                        const wxString& aEntryName,
                                        const wxString& aLibraryName )
{
    for( PART_LIB& lib : *this )
    {
        if( !!aLibraryName && lib.GetName() != aLibraryName )
            continue;

        wxArrayString aliasNames;

        lib.GetAliasNames( aliasNames );

        if( aliasNames.IsEmpty() )
            continue;

        for( size_t i = 0;  i < aliasNames.size();  i++ )
        {
            if( aliasNames[i].CmpNoCase( aEntryName ) == 0 )
                aCandidates.push_back( lib.FindAlias( aliasNames[i] ) );
        }
    }
}


int PART_LIBS::s_modify_generation = 1;     // starts at 1 and goes up


int PART_LIBS::GetModifyHash()
{
    int hash = 0;

    for( PART_LIBS::const_iterator it = begin();  it != end();  ++it )
    {
        hash += it->m_mod_hash;
    }

    return hash;
}


void PART_LIBS::LibNamesAndPaths( PROJECT* aProject, bool doSave,
                                  wxString* aPaths, wxArrayString* aNames )
    throw( IO_ERROR, boost::bad_pointer )
{
    wxString pro = aProject->GetProjectFullName();

    PARAM_CFG_ARRAY ca;

    if( aPaths )
        ca.push_back( new PARAM_CFG_FILENAME( "LibDir", aPaths ) );

    if( aNames )
        ca.push_back( new PARAM_CFG_LIBNAME_LIST( wxT( "LibName" ),  aNames, GROUP_SCH_LIBS ) );

    if( doSave )
    {
        aProject->ConfigSave( Kiface().KifaceSearch(), GROUP_SCH, ca );

        /*
        {
            wxString msg = wxString::Format( _(
                "Unable save project's '%s' file" ),
                GetChars( pro )
                );
            THROW_IO_ERROR( msg );
        }
        */
    }
    else
    {
        if( !aProject->ConfigLoad( Kiface().KifaceSearch(), GROUP_SCH, ca ) )
        {
            wxString msg = wxString::Format( _(
                "Unable to load project's '%s' file" ),
                GetChars( pro )
                );
            THROW_IO_ERROR( msg );
        }
    }
}


const wxString PART_LIBS::CacheName( const wxString& aFullProjectFilename )
{
    /* until apr 2009 the project cache lib was named: <root_name>.cache.lib,
     * and after: <root_name>-cache.lib.  So if the <name>-cache.lib is not found,
     * the old file will be renamed and returned.
     */
    wxFileName  new_name = aFullProjectFilename;

    new_name.SetName( new_name.GetName() + "-cache" );
    new_name.SetExt( SchematicLibraryFileExtension );

    if( new_name.FileExists() )
        return new_name.GetFullPath();
    else
    {
        wxFileName old_name = aFullProjectFilename;
        old_name.SetExt( "cache.lib" );

        if( old_name.FileExists() )
        {
            wxRenameFile( old_name.GetFullPath(), new_name.GetFullPath() );
            return new_name.GetFullPath();
        }
    }
    return wxEmptyString;
}


void PART_LIBS::LoadAllLibraries( PROJECT* aProject ) throw( IO_ERROR, boost::bad_pointer )
{
    wxString        filename;
    wxString        libs_not_found;
    SEARCH_STACK*   lib_search = aProject->SchSearchS();

#if defined(DEBUG) && 1
    lib_search->Show( __func__ );
#endif

    wxArrayString   lib_names;

    LibNamesAndPaths( aProject, false, NULL, &lib_names );

    // If the list is empty, force loading the standard power symbol library.
    if( !lib_names.GetCount() )
        lib_names.Add( "power" );

    wxASSERT( !size() );    // expect to load into "this" empty container.

    for( unsigned i = 0; i < lib_names.GetCount();  ++i )
    {
        wxFileName fn = lib_names[i];
        // lib_names[] does not store the file extension. Set it:
        fn.SetExt( SchematicLibraryFileExtension );

        // Skip if the file name is not valid..
        if( !fn.IsOk() )
            continue;

        if( !fn.FileExists() )
        {
            filename = lib_search->FindValidPath( fn.GetFullPath() );

            if( !filename )
            {
<<<<<<< HEAD
                libs_not_found += fn.GetName();
=======
                libs_not_found += fn.GetFullPath();
>>>>>>> d3af42d5
                libs_not_found += '\n';
                continue;
            }
        }
        else
        {   // ensure the lib filename has a absolute path.
            // If the lib has no absolute path, and is found in the cwd by fn.FileExists(),
            // make a full absolute path, to avoid issues with load library functions which
            // expects an absolute path.
            if( !fn.IsAbsolute() )
                fn.MakeAbsolute();

            filename = fn.GetFullPath();
        }

        try
        {
            AddLibrary( filename );
        }
        catch( const IO_ERROR& ioe )
        {
            wxString msg = wxString::Format( _(
<<<<<<< HEAD
                    "Part library '%s' failed to load. Error:\n"
                    "%s" ),
                    GetChars( filename ),
                    GetChars( ioe.What() )
                    );
=======
                    "Part library '%s' failed to load. Error:\n %s" ),
                    GetChars( filename ), GetChars( ioe.What() ) );
>>>>>>> d3af42d5

            wxLogError( msg );
        }
    }

    // add the special cache library.
    wxString cache_name = CacheName( aProject->GetProjectFullName() );
    PART_LIB* cache_lib;

    if( !!cache_name )
    {
        try
        {
            cache_lib = AddLibrary( cache_name );

            if( cache_lib )
                cache_lib->SetCache();
        }
        catch( const IO_ERROR& ioe )
        {
            wxString msg = wxString::Format( _(
                    "Part library '%s' failed to load.\nError: %s" ),
                    GetChars( cache_name ),
                    GetChars( ioe.What() )
                    );

            THROW_IO_ERROR( msg );
        }
    }

    // Print the libraries not found
    if( !!libs_not_found )
    {
        // Use a different exception type so catch()er can route to proper use
        // of the HTML_MESSAGE_BOX.
        THROW_PARSE_ERROR( wxEmptyString, UTF8( __func__ ),
            UTF8( libs_not_found ), 0, 0 );
    }

#if defined(DEBUG) && 1
    printf( "%s: lib_names:\n", __func__ );

    for( PART_LIBS::const_iterator it = begin(); it < end(); ++it )
        printf( " %s\n", TO_UTF8( it->GetName() ) );
#endif
}<|MERGE_RESOLUTION|>--- conflicted
+++ resolved
@@ -1,11 +1,7 @@
 /*
  * This program source code file is part of KiCad, a free EDA CAD application.
  *
-<<<<<<< HEAD
- * Copyright (C) 2004-2015 Jean-Pierre Charras, jp.charras at wanadoo.fr
-=======
  * Copyright (C) 2004-2016 Jean-Pierre Charras, jp.charras at wanadoo.fr
->>>>>>> d3af42d5
  * Copyright (C) 2008-2016 Wayne Stambaugh <stambaughw@verizon.net>
  * Copyright (C) 2004-2016 KiCad Developers, see AUTHORS.txt for contributors.
  *
@@ -940,11 +936,7 @@
 
             if( !filename )
             {
-<<<<<<< HEAD
-                libs_not_found += fn.GetName();
-=======
                 libs_not_found += fn.GetFullPath();
->>>>>>> d3af42d5
                 libs_not_found += '\n';
                 continue;
             }
@@ -967,16 +959,8 @@
         catch( const IO_ERROR& ioe )
         {
             wxString msg = wxString::Format( _(
-<<<<<<< HEAD
-                    "Part library '%s' failed to load. Error:\n"
-                    "%s" ),
-                    GetChars( filename ),
-                    GetChars( ioe.What() )
-                    );
-=======
                     "Part library '%s' failed to load. Error:\n %s" ),
                     GetChars( filename ), GetChars( ioe.What() ) );
->>>>>>> d3af42d5
 
             wxLogError( msg );
         }
