--- conflicted
+++ resolved
@@ -106,15 +106,12 @@
     dialogs/dialog_pcb_text_properties_base.cpp
     dialogs/dialog_pns_settings.cpp
     dialogs/dialog_pns_settings_base.cpp
-<<<<<<< HEAD
     dialogs/dialog_move_exact.cpp
     dialogs/dialog_move_exact_base.cpp
-=======
     dialogs/dialog_pns_diff_pair_dimensions.cpp
     dialogs/dialog_pns_diff_pair_dimensions_base.cpp
     dialogs/dialog_pns_length_tuning_settings.cpp
     dialogs/dialog_pns_length_tuning_settings_base.cpp
->>>>>>> 385d3648
     dialogs/dialog_non_copper_zones_properties.cpp
     dialogs/dialog_non_copper_zones_properties_base.cpp
     dialogs/dialog_pad_properties.cpp
