/*
 * This program source code file is part of KICAD, a free EDA CAD application.
 *
 * Copyright (C) 2015 CERN
 * Copyright (C) 2016 KiCad Developers, see AUTHORS.txt for contributors.
 * @author Tomasz Wlostowski <tomasz.wlostowski@cern.ch>
 *
 * This program is free software; you can redistribute it and/or
 * modify it under the terms of the GNU General Public License
 * as published by the Free Software Foundation; either version 2
 * of the License, or (at your option) any later version.
 *
 * This program is distributed in the hope that it will be useful,
 * but WITHOUT ANY WARRANTY; without even the implied warranty of
 * MERCHANTABILITY or FITNESS FOR A PARTICULAR PURPOSE.  See the
 * GNU General Public License for more details.
 *
 * You should have received a copy of the GNU General Public License
 * along with this program; if not, you may find one here:
 * http://www.gnu.org/licenses/old-licenses/gpl-2.0.html
 * or you may search the http://www.gnu.org website for the version 2 license,
 * or you may write to the Free Software Foundation, Inc.,
 * 51 Franklin Street, Fifth Floor, Boston, MA  02110-1301, USA
 */

#include <io_mgr.h>

#include <tool/tool_manager.h>

#include <tools/selection_tool.h>
#include <tools/zoom_tool.h>
#include <tools/picker_tool.h>
#include <tools/edit_tool.h>
#include <tools/drawing_tool.h>
#include <tools/point_editor.h>
#include <tools/pcbnew_control.h>
#include <tools/pcb_editor_control.h>
#include <tools/placement_tool.h>
#include <tools/pad_tool.h>
#include <tools/common_actions.h>
#include <tools/edit_teardrops.h>

#include <router/router_tool.h>
#include <router/length_tuner_tool.h>

void registerAllTools( TOOL_MANAGER* aToolManager )
{
    aToolManager->RegisterTool( new SELECTION_TOOL );
    aToolManager->RegisterTool( new ZOOM_TOOL );
    aToolManager->RegisterTool( new PICKER_TOOL );
    aToolManager->RegisterTool( new ROUTER_TOOL );
    aToolManager->RegisterTool( new LENGTH_TUNER_TOOL );
    aToolManager->RegisterTool( new EDIT_TOOL );
    aToolManager->RegisterTool( new PAD_TOOL );
    aToolManager->RegisterTool( new DRAWING_TOOL );
    aToolManager->RegisterTool( new POINT_EDITOR );
    aToolManager->RegisterTool( new PCBNEW_CONTROL );
    aToolManager->RegisterTool( new PCB_EDITOR_CONTROL );
    aToolManager->RegisterTool( new PLACEMENT_TOOL );
<<<<<<< HEAD
    aToolManager->RegisterTool( new TEARDROPS_EDITOR );
=======
>>>>>>> 8dadc184
}<|MERGE_RESOLUTION|>--- conflicted
+++ resolved
@@ -57,8 +57,5 @@
     aToolManager->RegisterTool( new PCBNEW_CONTROL );
     aToolManager->RegisterTool( new PCB_EDITOR_CONTROL );
     aToolManager->RegisterTool( new PLACEMENT_TOOL );
-<<<<<<< HEAD
     aToolManager->RegisterTool( new TEARDROPS_EDITOR );
-=======
->>>>>>> 8dadc184
 }