--- conflicted
+++ resolved
@@ -723,11 +723,8 @@
             ID_TUNE_DIFF_PAIR_LEN_BUTT,
             ID_TUNE_DIFF_PAIR_SKEW_BUTT,
             ID_MENU_DIFF_PAIR_DIMENSIONS,
-<<<<<<< HEAD
             ID_TEARDROPS_WINDOW,
-=======
             ID_MENU_PCB_FLIP_VIEW
->>>>>>> 2972f6fb
         };
 
         bool enbl = IsGalCanvasActive();
